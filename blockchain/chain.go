package blockchain

import (
	"bytes"
	"fmt"
	"sync"

	"github.com/pkg/errors"

	"github.com/thetatoken/ukulele/common"
	"github.com/thetatoken/ukulele/store"
)

// ExtendedBlock is wrapper over Block, containing extra information related to the block.
type ExtendedBlock struct {
	*Block
	Height            uint32
<<<<<<< HEAD
	CommitCertificate *CommitCertificate `rlp:"nil"`
	Parent            *ExtendedBlock     `rlp:"nil"`
	Children          []*ExtendedBlock   `rlp:"tail"`
=======
	Children          []common.Bytes
	Parent            common.Bytes
	CommitCertificate *CommitCertificate
>>>>>>> be104454
}

func (eb *ExtendedBlock) String() string {
	children := bytes.NewBufferString("[")
	start := true
	for _, c := range eb.Children {
		if !start {
			children.WriteString(",")
			start = false
		}
		children.WriteString(c.String())
	}
	children.WriteString("]")
	return fmt.Sprintf("ExtendedBlock{Block: %v, Parent: %v, Children: %v, CC: %v}", eb.Block, eb.Parent.String(), children, eb.CommitCertificate)
}

// ShortString returns a short string describing the block.
func (eb *ExtendedBlock) ShortString() string {
	return eb.Hash.String()
}

// Chain represents the blockchain and also is the interface to underlying store.
type Chain struct {
	store store.Store

	ChainID string
<<<<<<< HEAD
	Root    *ExtendedBlock `rlp:"nil"`
=======
	Root    *ExtendedBlock

	mu *sync.Mutex
>>>>>>> be104454
}

// NewChain creates a new Chain instance.
func NewChain(chainID string, store store.Store, root *Block) *Chain {
	rootBlock := &ExtendedBlock{Block: root}
	chain := &Chain{
		ChainID: chainID,
		store:   store,
		Root:    rootBlock,
		mu:      &sync.Mutex{},
	}
	chain.SaveBlock(rootBlock)
	return chain
}

// AddBlock adds a block to the chain and underlying store.
func (ch *Chain) AddBlock(block *Block) (*ExtendedBlock, error) {
	ch.mu.Lock()
	defer ch.mu.Unlock()

	if block.ChainID != ch.ChainID {
		return nil, errors.Errorf("ChainID mismatch: block.ChainID(%s) != %s", block.ChainID, ch.ChainID)
	}

	var val ExtendedBlock
	err := ch.store.Get(block.Hash, &val)
	if err != store.ErrKeyNotFound {
		// Block has already been added.
		return nil, errors.New("Block has already been added")
	}

	if block.ParentHash == nil {
		// Parent block hash cannot be empty.
		return nil, errors.New("Parent block hash cannot be empty")
	}

	var parentBlock ExtendedBlock
	err = ch.store.Get(block.ParentHash, &parentBlock)
	if err == store.ErrKeyNotFound {
		// Parent block is not known yet, abandon block.
		return nil, errors.Errorf("Unknown parent block: %s", block.ParentHash)
	}
	if err != nil {
		return nil, errors.Wrap(err, "Failed to find parent block")
	}

<<<<<<< HEAD
	extendedBlock := &ExtendedBlock{Block: block, Parent: &parentBlock, Height: parentBlock.Height + 1}
	parentBlock.Children = append(parentBlock.Children, extendedBlock)
	ch.SaveBlock(&parentBlock)
=======
	parentBlock := parentRaw.(*ExtendedBlock)
	extendedBlock := &ExtendedBlock{Block: block, Parent: parentBlock.Hash, Height: parentBlock.Height + 1}
	parentBlock.Children = append(parentBlock.Children, extendedBlock.Hash)
	ch.SaveBlock(parentBlock)
>>>>>>> be104454
	ch.SaveBlock(extendedBlock)

	return extendedBlock, nil
}

// FindDeepestDescendant finds the deepest descendant of given block.
func (ch *Chain) FindDeepestDescendant(hash common.Bytes) (n *ExtendedBlock, depth int) {
	// TODO: replace recursive implementation with stack-based implementation.
	n, err := ch.FindBlock(hash)
	if err != nil {
		return nil, -1
	}
	depth = 0
	for _, child := range n.Children {
		ret, retDepth := ch.FindDeepestDescendant(child)
		if retDepth+1 > depth {
			n = ret
			depth = retDepth + 1
		}
	}
	return
}

func (ch *Chain) IsOrphan(block *Block) bool {
	_, err := ch.store.Get(block.ParentHash)
	return err != nil
}

// SaveBlock updates a previously stored block.
func (ch *Chain) SaveBlock(block *ExtendedBlock) {
	ch.store.Put(block.Hash, block)
}

// FindBlock tries to retrieve a block by hash.
func (ch *Chain) FindBlock(hash common.Bytes) (*ExtendedBlock, error) {
<<<<<<< HEAD
	var block ExtendedBlock
	err := ch.store.Get(hash, &block)
	if err != nil {
		return nil, err
	}
	return &block, nil
=======
	ch.mu.Lock()
	defer ch.mu.Unlock()

	res, err := ch.store.Get(hash)
	if err != nil {
		return nil, err
	}
	block := res.(*ExtendedBlock)

	// Returns a copy of the block.
	ret := &ExtendedBlock{
		Block:             block.Block,
		Height:            block.Height,
		Parent:            block.Parent,
		Children:          make([]common.Bytes, len(block.Children)),
		CommitCertificate: block.CommitCertificate,
	}
	copy(ret.Children, block.Children)
	return ret, nil
>>>>>>> be104454
}

// IsDescendant determines whether one block is the ascendant of another block.
func (ch *Chain) IsDescendant(ascendantHash common.Bytes, descendantHash common.Bytes) bool {
	const maxDistance = 50
	hash := descendantHash
	for i := 0; i < maxDistance; i++ {
		if bytes.Compare(hash, ascendantHash) == 0 {
			return true
		}
		var currBlock ExtendedBlock
		err := ch.store.Get(hash, &currBlock)
		if err != nil {
			return false
		}
		// currBlock := currBlockRaw.(*ExtendedBlock)
		hash = currBlock.ParentHash
	}
	return false
}

// PrintBranch return the string describing path from root to given leaf.
func (ch *Chain) PrintBranch(hash common.Bytes) string {
	ret := []string{}
	for {
		currBlockRaw, err := ch.store.Get(hash)
		if err != nil {
			break
		}
		currBlock := currBlockRaw.(*ExtendedBlock)
		ret = append(ret, hash.String())
		hash = currBlock.ParentHash
	}
	return fmt.Sprintf("%v", ret)
}<|MERGE_RESOLUTION|>--- conflicted
+++ resolved
@@ -15,15 +15,9 @@
 type ExtendedBlock struct {
 	*Block
 	Height            uint32
-<<<<<<< HEAD
-	CommitCertificate *CommitCertificate `rlp:"nil"`
-	Parent            *ExtendedBlock     `rlp:"nil"`
-	Children          []*ExtendedBlock   `rlp:"tail"`
-=======
 	Children          []common.Bytes
 	Parent            common.Bytes
-	CommitCertificate *CommitCertificate
->>>>>>> be104454
+	CommitCertificate *CommitCertificate `rlp:"nil"`
 }
 
 func (eb *ExtendedBlock) String() string {
@@ -50,13 +44,9 @@
 	store store.Store
 
 	ChainID string
-<<<<<<< HEAD
 	Root    *ExtendedBlock `rlp:"nil"`
-=======
-	Root    *ExtendedBlock
 
 	mu *sync.Mutex
->>>>>>> be104454
 }
 
 // NewChain creates a new Chain instance.
@@ -81,7 +71,7 @@
 		return nil, errors.Errorf("ChainID mismatch: block.ChainID(%s) != %s", block.ChainID, ch.ChainID)
 	}
 
-	var val ExtendedBlock
+	var val *ExtendedBlock
 	err := ch.store.Get(block.Hash, &val)
 	if err != store.ErrKeyNotFound {
 		// Block has already been added.
@@ -103,16 +93,10 @@
 		return nil, errors.Wrap(err, "Failed to find parent block")
 	}
 
-<<<<<<< HEAD
-	extendedBlock := &ExtendedBlock{Block: block, Parent: &parentBlock, Height: parentBlock.Height + 1}
-	parentBlock.Children = append(parentBlock.Children, extendedBlock)
-	ch.SaveBlock(&parentBlock)
-=======
-	parentBlock := parentRaw.(*ExtendedBlock)
 	extendedBlock := &ExtendedBlock{Block: block, Parent: parentBlock.Hash, Height: parentBlock.Height + 1}
 	parentBlock.Children = append(parentBlock.Children, extendedBlock.Hash)
-	ch.SaveBlock(parentBlock)
->>>>>>> be104454
+	ch.SaveBlock(&parentBlock)
+
 	ch.SaveBlock(extendedBlock)
 
 	return extendedBlock, nil
@@ -137,33 +121,26 @@
 }
 
 func (ch *Chain) IsOrphan(block *Block) bool {
-	_, err := ch.store.Get(block.ParentHash)
+	var val ExtendedBlock
+	err := ch.store.Get(block.ParentHash, &val)
 	return err != nil
 }
 
 // SaveBlock updates a previously stored block.
 func (ch *Chain) SaveBlock(block *ExtendedBlock) {
-	ch.store.Put(block.Hash, block)
+	ch.store.Put(block.Hash, *block)
 }
 
 // FindBlock tries to retrieve a block by hash.
 func (ch *Chain) FindBlock(hash common.Bytes) (*ExtendedBlock, error) {
-<<<<<<< HEAD
+	ch.mu.Lock()
+	defer ch.mu.Unlock()
+
 	var block ExtendedBlock
 	err := ch.store.Get(hash, &block)
 	if err != nil {
 		return nil, err
 	}
-	return &block, nil
-=======
-	ch.mu.Lock()
-	defer ch.mu.Unlock()
-
-	res, err := ch.store.Get(hash)
-	if err != nil {
-		return nil, err
-	}
-	block := res.(*ExtendedBlock)
 
 	// Returns a copy of the block.
 	ret := &ExtendedBlock{
@@ -175,7 +152,6 @@
 	}
 	copy(ret.Children, block.Children)
 	return ret, nil
->>>>>>> be104454
 }
 
 // IsDescendant determines whether one block is the ascendant of another block.
@@ -201,11 +177,11 @@
 func (ch *Chain) PrintBranch(hash common.Bytes) string {
 	ret := []string{}
 	for {
-		currBlockRaw, err := ch.store.Get(hash)
+		var currBlock *ExtendedBlock
+		err := ch.store.Get(hash, currBlock)
 		if err != nil {
 			break
 		}
-		currBlock := currBlockRaw.(*ExtendedBlock)
 		ret = append(ret, hash.String())
 		hash = currBlock.ParentHash
 	}
