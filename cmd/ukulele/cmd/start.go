--- conflicted
+++ resolved
@@ -56,14 +56,9 @@
 		log.WithFields(log.Fields{"err": err}).Fatal("Failed to parse checkpoint hash")
 	}
 
-<<<<<<< HEAD
-	store := store.NewMemKVStore()
-	root := &core.Block{}
-=======
 	db, err := backend.NewLDBDatabase(common.GetDefaultConfigPath(), 256, 0)
 	store := blockstore.NewBlockStore(db)
-	root := &blockchain.Block{}
->>>>>>> 9ca301c7
+	root := &core.Block{}
 	root.ChainID = chainID
 	root.Epoch = rootEpoch
 	root.Hash = rootHash
