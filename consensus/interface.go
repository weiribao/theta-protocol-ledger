--- conflicted
+++ resolved
@@ -13,12 +13,7 @@
 	Chain() *blockchain.Chain
 	GetTip() *blockchain.ExtendedBlock
 	Network() p2p.Network
-<<<<<<< HEAD
-	Start(ctx context.Context)
-	HandleMessage(peerID string, msg p2ptypes.Message) error
-=======
 	AddMessage(msg interface{})
->>>>>>> 77226f2f
 	FinalizedBlocks() chan *blockchain.Block
 
 	Start(context.Context)
