--- conflicted
+++ resolved
@@ -57,23 +57,19 @@
 	b.ReceiptHash = EmptyRootHash
 }
 
-<<<<<<< HEAD
-func CalculateRootHash(items []common.Bytes) common.Hash {
-=======
 // Validate checks the block is legitimate.
 func (b *Block) Validate(chainID string) result.Result {
 	res := b.BlockHeader.Validate(chainID)
 	if res.IsError() {
 		return res
 	}
-	if b.TxHash != calculateRootHash(b.Txs) {
+	if b.TxHash != CalculateRootHash(b.Txs) {
 		return result.Error("TxHash does not match")
 	}
 	return result.OK
 }
 
-func calculateRootHash(items []common.Bytes) common.Hash {
->>>>>>> 25c32e52
+func CalculateRootHash(items []common.Bytes) common.Hash {
 	keybuf := new(bytes.Buffer)
 	trie := new(trie.Trie)
 	for i := 0; i < len(items); i++ {
