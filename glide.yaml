--- conflicted
+++ resolved
@@ -6,7 +6,6 @@
   version: ^1.2.2
 - package: github.com/influxdata/influxdb
   version: ^1.6.1
-<<<<<<< HEAD
 - package: golang.org/x/crypto
   subpackages:
   - ssh/terminal
@@ -14,9 +13,7 @@
   version: ^1.34.1
 - package: gopkg.in/mgo.v2
 - package: github.com/yuin/gopher-lua
-=======
 - package: github.com/aerospike/aerospike-client-go
   version: ^1.34.1
 - package: github.com/mongodb/mongo-go-driver
-  version: ^0.0.12
->>>>>>> 70b9c327
+  version: ^0.0.12