--- conflicted
+++ resolved
@@ -138,15 +138,12 @@
 	blockHash = blockTrio.First.Header.Hash()
 	kvstore.Put(blockHash[:], ext)
 
-<<<<<<< HEAD
-	// TODO: store vcpProofs in KVStore
-=======
 	for i, blockTrio := range metadata.BlockTrios {
 		if i < len(metadata.BlockTrios)-1 {
-			kvstore.Put([]byte(core.BlockTrioStoreKeyPrefix+strconv.FormatUint(blockTrio.First.Header.Height, 64)), blockTrio)
-		}
-	}
->>>>>>> 3e16e5db
+			blockTrioKey := []byte(core.BlockTrioStoreKeyPrefix + strconv.FormatUint(blockTrio.First.Header.Height, 64))
+			kvstore.Put(blockTrioKey, blockTrio)
+		}
+	}
 
 	return &blockTrio.Second.Header, nil
 }
