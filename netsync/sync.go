package netsync

import (
	"context"
	"strings"
	"sync"
	"reflect"

	lru "github.com/hashicorp/golang-lru"
	log "github.com/sirupsen/logrus"
	"github.com/spf13/viper"
	"github.com/thetatoken/theta/blockchain"
	"github.com/thetatoken/theta/common"
	"github.com/thetatoken/theta/common/util"
	"github.com/thetatoken/theta/core"
	"github.com/thetatoken/theta/dispatcher"
	"github.com/thetatoken/theta/p2p"
	"github.com/thetatoken/theta/p2pl"
	p2ptypes "github.com/thetatoken/theta/p2p/types"
	"github.com/thetatoken/theta/rlp"
)

const voteCacheLimit = 512

var logger *log.Entry = log.WithFields(log.Fields{"prefix": "netsync"})

type MessageConsumer interface {
	AddMessage(interface{})
}

<<<<<<< HEAD
var _ p2pl.MessageHandler = (*SyncManager)(nil)
=======
type Headers struct {
	HeaderArray []*core.BlockHeader
}

type Blocks struct {
	BlockArray []*core.Block
}

var _ p2p.MessageHandler = (*SyncManager)(nil)
>>>>>>> 47d037f7

// SyncManager is an intermediate layer between consensus engine and p2p network. Its main responsibilities are to manage
// fast blocks sync among peers and buffer orphaned block/CC. Otherwise messages are passed through to consensus engine.
type SyncManager struct {
	chain      *blockchain.Chain
	consensus  core.ConsensusEngine
	consumer   MessageConsumer
	dispatcher *dispatcher.Dispatcher
	requestMgr *RequestManager

	wg      *sync.WaitGroup
	ctx     context.Context
	cancel  context.CancelFunc
	stopped bool

	incoming chan p2ptypes.Message

	whitelist []string

	logger *log.Entry

	voteCache *lru.Cache // Cache for votes
}

func NewSyncManager(chain *blockchain.Chain, cons core.ConsensusEngine, networkOld p2p.Network, network p2pl.Network, disp *dispatcher.Dispatcher, consumer MessageConsumer) *SyncManager {
	voteCache, _ := lru.New(voteCacheLimit)
	sm := &SyncManager{
		chain:      chain,
		consensus:  cons,
		consumer:   consumer,
		dispatcher: disp,

		wg:       &sync.WaitGroup{},
		incoming: make(chan p2ptypes.Message, viper.GetInt(common.CfgSyncMessageQueueSize)),

		voteCache: voteCache,
	}
	sm.requestMgr = NewRequestManager(sm)

	if !reflect.ValueOf(networkOld).IsNil() {
		networkOld.RegisterMessageHandler(sm)
	}
	if !reflect.ValueOf(network).IsNil() {
		network.RegisterMessageHandler(sm)
	}

	if viper.GetString(common.CfgSyncInboundResponseWhitelist) != "" {
		sm.whitelist = strings.Split(viper.GetString(common.CfgSyncInboundResponseWhitelist), ",")
	}

	logger := util.GetLoggerForModule("sync")
	if viper.GetBool(common.CfgLogPrintSelfID) {
		logger = logger.WithFields(log.Fields{"id": sm.consensus.ID()})
	}
	sm.logger = logger

	return sm
}

func (sm *SyncManager) Start(ctx context.Context) {
	c, cancel := context.WithCancel(ctx)
	sm.ctx = c
	sm.cancel = cancel

	sm.requestMgr.Start(c)

	sm.wg.Add(1)
	go sm.mainLoop()
}

func (sm *SyncManager) Stop() {
	sm.cancel()
}

func (sm *SyncManager) Wait() {
	sm.requestMgr.Wait()
	sm.wg.Wait()
}

func (sm *SyncManager) mainLoop() {
	defer sm.wg.Done()

	for {
		select {
		case <-sm.ctx.Done():
			sm.stopped = true
			return
		case msg := <-sm.incoming:
			sm.processMessage(msg)
		}
	}
}

// GetChannelIDs implements the p2p.MessageHandler interface.
func (sm *SyncManager) GetChannelIDs() []common.ChannelIDEnum {
	return []common.ChannelIDEnum{
		common.ChannelIDHeader,
		common.ChannelIDBlock,
		common.ChannelIDProposal,
		common.ChannelIDCC,
		common.ChannelIDVote,
	}
}

// ParseMessage implements p2p.MessageHandler interface.
func (sm *SyncManager) ParseMessage(peerID string, channelID common.ChannelIDEnum,
	rawMessageBytes common.Bytes) (p2ptypes.Message, error) {
	message := p2ptypes.Message{
		PeerID:    peerID,
		ChannelID: channelID,
	}
	data, err := decodeMessage(rawMessageBytes)
	message.Content = data
	return message, err
}

// EncodeMessage implements p2p.MessageHandler interface.
func (sm *SyncManager) EncodeMessage(message interface{}) (common.Bytes, error) {
	return encodeMessage(message)
}

// HandleMessage implements p2p.MessageHandler interface.
func (sm *SyncManager) HandleMessage(msg p2ptypes.Message) (err error) {
	sm.incoming <- msg
	return
}

func (sm *SyncManager) processMessage(message p2ptypes.Message) {
	inboundAllowed := true
	// If whitelist is set, only process message from peers in the whitelist.
	if len(sm.whitelist) > 0 {
		inboundAllowed = false
		for _, peerID := range sm.whitelist {
			if strings.ToLower(peerID) == strings.ToLower(message.PeerID) {
				inboundAllowed = true
				break
			}
		}
	}

	switch content := message.Content.(type) {
	case dispatcher.InventoryRequest:
		sm.handleInvRequest(message.PeerID, &content)
	case dispatcher.InventoryResponse:
		if !inboundAllowed {
			return
		}
		sm.handleInvResponse(message.PeerID, &content)
	case dispatcher.DataRequest:
		sm.handleDataRequest(message.PeerID, &content)
	case dispatcher.DataResponse:
		if !inboundAllowed {
			return
		}
		sm.handleDataResponse(message.PeerID, &content)
	default:
		sm.logger.WithFields(log.Fields{
			"message": message,
		}).Warn("Received unknown message")
	}
}

// PassdownMessage passes message through to the consumer.
func (sm *SyncManager) PassdownMessage(msg interface{}) {
	sm.consumer.AddMessage(msg)
}

// locateStart finds first start hash that exists in local chain.
func (m *SyncManager) locateStart(starts []string) common.Hash {
	var start common.Hash
	for i := 0; i < len(starts); i++ {
		curr := common.HexToHash(starts[i])
		if _, err := m.chain.FindBlock(curr); err == nil {
			start = curr
			break
		}
	}
	return start
}

// Dump blocks from start until end or MaxInventorySize is reached.
func (m *SyncManager) collectBlocks(start common.Hash, end common.Hash) []string {
	ret := []string{}

	lfbHeight := m.consensus.GetLastFinalizedBlock().Height
	q := []common.Hash{start}
	for len(q) > 0 && len(ret) < dispatcher.MaxInventorySize-1 {
		curr := q[0]
		q = q[1:]
		block, err := m.chain.FindBlock(curr)
		if err != nil {
			m.logger.WithFields(log.Fields{
				"hash": curr.Hex(),
			}).Debug("Failed to find block with given hash")
			return ret
		}
		ret = append(ret, curr.Hex())
		if curr == end {
			break
		}

		if block.Height < lfbHeight {
			// Enqueue finalized child.
			for _, child := range block.Children {
				block, err := m.chain.FindBlock(child)
				if err != nil {
					m.logger.WithFields(log.Fields{
						"err":  err,
						"hash": curr.Hex(),
					}).Debug("Failed to load block")
					return ret
				}
				if block.Status.IsFinalized() {
					q = append(q, block.Hash())
					break
				}
			}
		} else {
			// Enqueue all children.
			q = append(q, block.Children...)
		}
	}

	// Make sure response is in size limit.
	if len(ret) > dispatcher.MaxInventorySize {
		ret = ret[:dispatcher.MaxInventorySize-1]
	}

	// Add last finalized block in the end so that receiver is aware of latest network state.
	ret = append(ret, m.consensus.GetLastFinalizedBlock().Hash().Hex())

	return ret
}

func (m *SyncManager) collectHeaders(start common.Hash, end common.Hash) Headers {
	ret := []*core.BlockHeader{}

	lfbHeight := m.consensus.GetLastFinalizedBlock().Height
	q := []common.Hash{start}
	for len(q) > 0 && len(ret) < dispatcher.MaxInventorySize-1 {
		curr := q[0]
		q = q[1:]
		block, err := m.chain.FindBlock(curr)
		if err != nil {
			m.logger.WithFields(log.Fields{
				"hash": curr.Hex(),
			}).Debug("Failed to find block with given hash")
			return Headers{
				HeaderArray: ret,
			}
		}
		ret = append(ret, block.BlockHeader)
		if curr == end {
			break
		}

		if block.Height < lfbHeight {
			// Enqueue finalized child.
			for _, child := range block.Children {
				block, err := m.chain.FindBlock(child)
				if err != nil {
					m.logger.WithFields(log.Fields{
						"err":  err,
						"hash": curr.Hex(),
					}).Debug("Failed to load block")
					return Headers{
						HeaderArray: ret,
					}
				}
				if block.Status.IsFinalized() {
					q = append(q, block.Hash())
					break
				}
			}
		} else {
			// Enqueue all children.
			q = append(q, block.Children...)
		}
	}

	// Make sure response is in size limit.
	if len(ret) > dispatcher.MaxInventorySize {
		ret = ret[:dispatcher.MaxInventorySize-1]
	}

	// Add last finalized block in the end so that receiver is aware of latest network state.
	ret = append(ret, m.consensus.GetLastFinalizedBlock().BlockHeader)

	return Headers{
		HeaderArray: ret,
	}
}

func (m *SyncManager) handleInvRequest(peerID string, req *dispatcher.InventoryRequest) {
	m.logger.WithFields(log.Fields{
		"channelID":   req.ChannelID,
		"startHashes": req.Starts,
		"endHash":     req.End,
		"peerID":      peerID,
	}).Debug("Received inventory request")

	switch req.ChannelID {
	case common.ChannelIDBlock:

		start := m.locateStart(req.Starts)
		if start.IsEmpty() {
			m.logger.WithFields(log.Fields{
				"channelID": req.ChannelID,
				"peerID":    peerID,
			}).Debug("No start hash can be found in local chain")
			return
		}

		end := common.HexToHash(req.End)
		blocks := m.collectBlocks(start, end)

		// Send header response
		headers := m.collectHeaders(start, end)
		payload, err := rlp.EncodeToBytes(headers)
		if err != nil {
			m.logger.WithFields(log.Fields{
				"err":          err,
				"headerHashes": blocks,
				"peerID":       peerID,
			}).Error("Failed to encode headers")
		} else {
			hresp := dispatcher.DataResponse{ChannelID: common.ChannelIDHeader, Payload: payload}
			m.dispatcher.SendData([]string{peerID}, hresp)
		}
		// Send Inventory response. compatible with outdated nodes
		resp := dispatcher.InventoryResponse{ChannelID: common.ChannelIDBlock, Entries: blocks}
		m.logger.WithFields(log.Fields{
			"channelID":         resp.ChannelID,
			"len(resp.Entries)": len(resp.Entries),
			"peerID":            peerID,
		}).Debug("Sending inventory response")
		m.dispatcher.SendInventory([]string{peerID}, resp)
	default:
		m.logger.WithFields(log.Fields{"channelID": req.ChannelID}).Warn("Unsupported channelID in received InvRequest")
	}

}

func (m *SyncManager) handleInvResponse(peerID string, resp *dispatcher.InventoryResponse) {
	m.logger.WithFields(log.Fields{
		"channelID":   resp.ChannelID,
		"InvResponse": resp,
		"peerID":      peerID,
	}).Debug("Received Inventory Response")

	switch resp.ChannelID {
	case common.ChannelIDBlock:
		fromGossip := len(resp.Entries) == 1
		for idx, hashStr := range resp.Entries {
			if idx > dispatcher.MaxInventorySize-1 {
				break
			}
			hash := common.HexToHash(hashStr)
			m.requestMgr.AddHash(hash, []string{peerID}, fromGossip)
		}
	default:
		m.logger.WithFields(log.Fields{
			"channelID": resp.ChannelID,
			"peerID":    peerID,
		}).Warn("Unsupported channelID in received Inventory Request")
	}
}

func (m *SyncManager) handleDataRequest(peerID string, data *dispatcher.DataRequest) {
	switch data.ChannelID {
	case common.ChannelIDBlock:
		if len(data.Entries) == 1 { // compatible with old version
			m.sendSingleBlock(peerID, data.Entries[0], data.ChannelID)
		} else {
			blocks := &Blocks{}
			for _, hashStr := range data.Entries {
				hash := common.HexToHash(hashStr)
				block, err := m.chain.FindBlock(hash)
				if err != nil {
					m.logger.WithFields(log.Fields{
						"channelID": data.ChannelID,
						"hashStr":   hashStr,
						"err":       err,
						"peerID":    peerID,
					}).Debug("Failed to find hash string locally")
					return
				}
				blocks.BlockArray = append(blocks.BlockArray, block.Block)
			}
			payload, err := rlp.EncodeToBytes(blocks)
			if err != nil {
				m.logger.WithFields(log.Fields{
					"blocks": len(blocks.BlockArray),
					"peerID": peerID,
				}).Error("Failed to encode block")
				return
			}
			sendData := dispatcher.DataResponse{
				ChannelID: common.ChannelIDBlock,
				Payload:   payload,
			}
			m.logger.WithFields(log.Fields{
				"channelID":     sendData.ChannelID,
				"start hashStr": blocks.BlockArray[0].Hash().String(),
				"amount":        len(blocks.BlockArray),
				"peerID":        peerID,
			}).Debug("Sending requested block")
			m.dispatcher.SendData([]string{peerID}, sendData)
		}
	default:
		m.logger.WithFields(log.Fields{
			"channelID": data.ChannelID,
		}).Warn("Unsupported channelID in received DataRequest")
	}
}

func (m *SyncManager) sendSingleBlock(peerID string, hashStr string, channelID common.ChannelIDEnum) {
	hash := common.HexToHash(hashStr)
	block, err := m.chain.FindBlock(hash)
	if err != nil {
		m.logger.WithFields(log.Fields{
			"channelID": channelID,
			"hashStr":   hashStr,
			"err":       err,
			"peerID":    peerID,
		}).Debug("Failed to find hash string locally")
		return
	}

	payload, err := rlp.EncodeToBytes(block.Block)
	if err != nil {
		m.logger.WithFields(log.Fields{
			"block":  block,
			"peerID": peerID,
		}).Error("Failed to encode block")
		return
	}
	data := dispatcher.DataResponse{
		ChannelID: common.ChannelIDBlock,
		Payload:   payload,
	}
	m.logger.WithFields(log.Fields{
		"channelID": data.ChannelID,
		"hashStr":   hashStr,
		"peerID":    peerID,
	}).Debug("Sending requested block")
	m.dispatcher.SendData([]string{peerID}, data)
}

func Fuzz(data []byte) int {
	if len(data) == 0 {
		return -1
	}
	if data[0]%4 == 0 {
		block := core.NewBlock()
		err := rlp.DecodeBytes(data[1:], block)
		if err != nil {
			return 1
		}
		return 0
	}
	if data[0]%4 == 1 {
		vote := core.Vote{}
		err := rlp.DecodeBytes(data[1:], &vote)
		if err != nil {
			return 1
		}
		return 0
	}
	if data[0]%4 == 2 {
		proposal := &core.Proposal{}
		err := rlp.DecodeBytes(data[1:], proposal)
		if err != nil {
			return 1
		}
		return 0
	}
	if _, err := decodeMessage(data); err != nil {
		return 1
	}
	return 0
}

func (m *SyncManager) handleDataResponse(peerID string, data *dispatcher.DataResponse) {
	switch data.ChannelID {
	case common.ChannelIDBlock:
		maxReceivedHeight := uint64(0)
		block := core.NewBlock()
		err := rlp.DecodeBytes(data.Payload, block)
		if err != nil {
			//check if payload is blocks
			blocks := &Blocks{}
			err = rlp.DecodeBytes(data.Payload, blocks)
			if err != nil {
				m.logger.WithFields(log.Fields{
					"channelID": data.ChannelID,
					"payload":   data.Payload,
					"error":     err,
					"peerID":    peerID,
				}).Warn("Failed to decode DataResponse payload")
				return
			}
			for _, block = range blocks.BlockArray {
				m.logger.WithFields(log.Fields{
					"block.Hash":   block.Hash().Hex(),
					"block.Parent": block.Parent.Hex(),
					"block.Height": block.Height,
					"peer":         peerID,
				}).Debug("Received block")
				m.handleBlock(block)
				if block.Height > maxReceivedHeight {
					maxReceivedHeight = block.Height
				}
			}
		} else {
			m.logger.WithFields(log.Fields{
				"block.Hash":   block.Hash().Hex(),
				"block.Parent": block.Parent.Hex(),
				"block.Height": block.Height,
				"peer":         peerID,
			}).Debug("Received block")
			m.handleBlock(block)
			maxReceivedHeight = block.Height
		}

		lfbHeight := m.consensus.GetLastFinalizedBlock().Height
		tipHeight := m.consensus.GetTip(true).Height
		if maxReceivedHeight > lfbHeight && maxReceivedHeight <= tipHeight+dispatcher.MaxInventorySize+1 {
			m.requestMgr.AddActivePeer(peerID)
		}
	case common.ChannelIDVote:
		vote := core.Vote{}
		err := rlp.DecodeBytes(data.Payload, &vote)
		if err != nil {
			m.logger.WithFields(log.Fields{
				"channelID": data.ChannelID,
				"payload":   data.Payload,
				"error":     err,
				"peerID":    peerID,
			}).Warn("Failed to decode DataResponse payload")
			return
		}
		m.logger.WithFields(log.Fields{
			"vote.Hash":  vote.Block.Hex(),
			"vote.ID":    vote.ID.Hex(),
			"vote.Epoch": vote.Epoch,
			"peer":       peerID,
		}).Debug("Received vote")
		m.handleVote(vote)
	case common.ChannelIDProposal:
		proposal := &core.Proposal{}
		err := rlp.DecodeBytes(data.Payload, proposal)
		if err != nil {
			m.logger.WithFields(log.Fields{
				"channelID": data.ChannelID,
				"payload":   data.Payload,
				"error":     err,
				"peerID":    peerID,
			}).Warn("Failed to decode DataResponse payload")
			return
		}
		m.logger.WithFields(log.Fields{
			"proposal": proposal,
			"peer":     peerID,
		}).Debug("Received proposal")
		m.handleProposal(proposal)
	case common.ChannelIDHeader:
		headers := &Headers{}
		err := rlp.DecodeBytes(data.Payload, headers)
		if err != nil {
			m.logger.WithFields(log.Fields{
				"channelID": data.ChannelID,
				"payload":   data.Payload,
				"error":     err,
				"peerID":    peerID,
			}).Warn("Failed to decode HeaderResponse payload")
			return
		}
		for _, header := range headers.HeaderArray {
			m.logger.WithFields(log.Fields{
				"header.Hash":   header.Hash().Hex(),
				"header.Parent": header.Parent.Hex(),
				"header.Height": header.Height,
				"peer":          peerID,
			}).Debug("Received header")
			m.handleHeader(header, []string{peerID})
		}
	default:
		m.logger.WithFields(log.Fields{
			"channelID": data.ChannelID,
		}).Warn("Unsupported channelID in received DataResponse")
	}
}

func (sm *SyncManager) handleProposal(p *core.Proposal) {
	if p.Votes != nil {
		for _, vote := range p.Votes.Votes() {
			sm.handleVote(vote)
		}
	}
	sm.handleBlock(p.Block)
}

func (sm *SyncManager) handleHeader(header *core.BlockHeader, peerID []string) {
	if eb, err := sm.chain.FindBlock(header.Hash()); err == nil && !eb.Status.IsPending() {
		sm.logger.WithFields(log.Fields{
			"block hash":   header.Hash().String(),
			"block height": header.Height,
		}).Debug("Header/Block is already in chain")
		return
	}

	if hash, ok := core.HardcodeBlockHashes[header.Height]; ok {
		if hash != header.Hash().Hex() {
			sm.logger.WithFields(log.Fields{
				"block hash":   header.Hash().String(),
				"block height": header.Height,
			}).Debug("hardcoded block")
			return
		}
	}

	lfbHeight := sm.consensus.GetLastFinalizedBlock().Height
	tipHeight := sm.consensus.GetTip(true).Height
	if header.Height > lfbHeight && header.Height <= tipHeight+dispatcher.MaxInventorySize+1 {
		sm.requestMgr.AddHeader(header, peerID)
	}
}

func (sm *SyncManager) handleBlock(block *core.Block) {
	if eb, err := sm.chain.FindBlock(block.Hash()); err == nil && !eb.Status.IsPending() {
		sm.logger.WithFields(log.Fields{
			"block hash":   block.Hash().String(),
			"block height": block.Height,
		}).Debug("block is already in chain")
		return
	}

	if hash, ok := core.HardcodeBlockHashes[block.Height]; ok {
		if hash != block.Hash().Hex() {
			sm.logger.WithFields(log.Fields{
				"block hash":   block.Hash().String(),
				"block height": block.Height,
			}).Debug("hardcoded block")
			return
		}
	} else if res := block.Validate(sm.chain.ChainID); res.IsError() {
		sm.logger.WithFields(log.Fields{
			"block hash":   block.Hash().String(),
			"block height": block.Height,
		}).Debug("chain ID is invalid")
		return
	}

	sm.requestMgr.AddBlock(block)

	if sm.requestMgr.IsGossipBlock(block.Hash()) {
		// Gossip the block out using hash
		sm.dispatcher.SendInventory([]string{}, dispatcher.InventoryResponse{
			ChannelID: common.ChannelIDBlock,
			Entries:   []string{block.Hash().Hex()},
		})

		// Gossip the block out using header
		headers := Headers{
			HeaderArray: []*core.BlockHeader{block.BlockHeader},
		}
		payload, err := rlp.EncodeToBytes(headers)
		if err != nil {
			sm.logger.WithFields(log.Fields{
				"block hash":   block.Hash().String(),
				"block height": block.Height,
				"err":          err.Error(),
			}).Debug("failed to encode header")
			return
		}
		hresp := dispatcher.DataResponse{ChannelID: common.ChannelIDHeader, Payload: payload}
		sm.dispatcher.SendData([]string{}, hresp)
	}
}

func (sm *SyncManager) handleVote(vote core.Vote) {
	votes := sm.chain.FindVotesByHash(vote.Block).Votes()
	for _, v := range votes {
		// Check if vote already processed.
		if v.Block == vote.Block && v.Epoch == vote.Epoch && v.Height == vote.Height && v.ID == vote.ID {
			return
		}
	}
	// Ignore vote for disposed blocks.
	if b, err := sm.chain.FindBlock(vote.Block); err == nil {
		if b.Status == core.BlockStatusDisposed {
			return
		}
	}

	sm.PassdownMessage(vote)

	hash := vote.Hash()
	if sm.voteCache.Contains(hash) {
		return
	}
	sm.voteCache.Add(hash, struct{}{})

	payload, err := rlp.EncodeToBytes(vote)
	if err != nil {
		sm.logger.WithFields(log.Fields{"vote": vote}).Error("Failed to encode vote")
		return
	}
	msg := dispatcher.DataResponse{
		ChannelID: common.ChannelIDVote,
		Payload:   payload,
	}
	sm.dispatcher.SendData([]string{}, msg)
}<|MERGE_RESOLUTION|>--- conflicted
+++ resolved
@@ -2,9 +2,9 @@
 
 import (
 	"context"
+	"reflect"
 	"strings"
 	"sync"
-	"reflect"
 
 	lru "github.com/hashicorp/golang-lru"
 	log "github.com/sirupsen/logrus"
@@ -15,8 +15,8 @@
 	"github.com/thetatoken/theta/core"
 	"github.com/thetatoken/theta/dispatcher"
 	"github.com/thetatoken/theta/p2p"
+	p2ptypes "github.com/thetatoken/theta/p2p/types"
 	"github.com/thetatoken/theta/p2pl"
-	p2ptypes "github.com/thetatoken/theta/p2p/types"
 	"github.com/thetatoken/theta/rlp"
 )
 
@@ -28,9 +28,6 @@
 	AddMessage(interface{})
 }
 
-<<<<<<< HEAD
-var _ p2pl.MessageHandler = (*SyncManager)(nil)
-=======
 type Headers struct {
 	HeaderArray []*core.BlockHeader
 }
@@ -40,7 +37,6 @@
 }
 
 var _ p2p.MessageHandler = (*SyncManager)(nil)
->>>>>>> 47d037f7
 
 // SyncManager is an intermediate layer between consensus engine and p2p network. Its main responsibilities are to manage
 // fast blocks sync among peers and buffer orphaned block/CC. Otherwise messages are passed through to consensus engine.
