--- conflicted
+++ resolved
@@ -10,12 +10,10 @@
 	cmn "github.com/thetatoken/theta/common"
 	p2ptypes "github.com/thetatoken/theta/p2p/types"
 	"github.com/thetatoken/theta/p2pl/transport"
-<<<<<<< HEAD
+
 	"github.com/thetatoken/theta/rlp"
-
-=======
 	"github.com/libp2p/go-libp2p-core/network"
->>>>>>> 8f32cf2a
+
 	pr "github.com/libp2p/go-libp2p-core/peer"
 	ma "github.com/multiformats/go-multiaddr"
 )
@@ -44,20 +42,12 @@
 	streamMap  map[cmn.ChannelIDEnum](*transport.BufferedStream) // channelID -> stream
 	mutex      *sync.Mutex
 
-<<<<<<< HEAD
-	onStream  StreamCreator
-	onParse   MessageParser
-	onEncode  MessageEncoder
-	onReceive ReceiveHandler
-	onError   ErrorHandler
-=======
 	onStream     StreamCreator
 	onRawStream  RawStreamCreator
 	onParse      MessageParser
 	onEncode     MessageEncoder
 	onReceive    ReceiveHandler
 	onError      ErrorHandler
->>>>>>> 8f32cf2a
 
 	// Life cycle
 	wg      *sync.WaitGroup
