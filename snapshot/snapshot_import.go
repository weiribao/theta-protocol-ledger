package snapshot

import (
	"bytes"
	"fmt"
	"io"
	"io/ioutil"
	"os"
	"path"
	"sort"
	"strconv"
	"strings"

	"github.com/thetatoken/theta/ledger"

	"github.com/pkg/errors"
	log "github.com/sirupsen/logrus"
	"github.com/spf13/viper"
	"github.com/thetatoken/theta/blockchain"
	"github.com/thetatoken/theta/common"
	"github.com/thetatoken/theta/consensus"
	"github.com/thetatoken/theta/core"
	"github.com/thetatoken/theta/ledger/state"
	"github.com/thetatoken/theta/ledger/types"
	"github.com/thetatoken/theta/rlp"
	"github.com/thetatoken/theta/store"
	"github.com/thetatoken/theta/store/database"
	"github.com/thetatoken/theta/store/database/backend"
	"github.com/thetatoken/theta/store/kvstore"
	"github.com/thetatoken/theta/store/trie"
)

var logger *log.Entry = log.WithFields(log.Fields{"prefix": "snapshot"})

type SVStack []*state.StoreView

func (s SVStack) push(sv *state.StoreView) SVStack {
	return append(s, sv)
}

func (s SVStack) pop() (SVStack, *state.StoreView) {
	l := len(s)
	if l == 0 {
		return s, nil
	}
	return s[:l-1], s[l-1]
}

func (s SVStack) peek() *state.StoreView {
	l := len(s)
	if l == 0 {
		return nil
	}
	return s[l-1]
}

// ImportSnapshot loads the snapshot into the given database
func ImportSnapshot(snapshotFilePath, chainImportDirPath, chainCorrectionPath string, chain *blockchain.Chain, db database.Database, ledger *ledger.Ledger) (snapshotBlockHeader *core.BlockHeader, lastCC *core.ExtendedBlock, err error) {
	logger.Printf("Loading snapshot from: %v", snapshotFilePath)
	snapshotBlockHeader, metadata, err := loadSnapshot(snapshotFilePath, db)
	if err != nil {
		return nil, nil, err
	}
	logger.Printf("Snapshot loaded successfully.")

	// load previous chain, if any
	err = loadPrevChain(chainImportDirPath, snapshotBlockHeader, metadata, chain, db)
	if err != nil {
		return nil, nil, err
	}

	// load chain correction, if any
	if len(chainCorrectionPath) != 0 {
		headBlock, tailBlock, err := LoadChainCorrection(chainCorrectionPath, snapshotBlockHeader, metadata, chain, db, ledger)
		if err != nil {
			return nil, nil, err
		}

		snapshotBlock := core.ExtendedBlock{}
		kvstore := kvstore.NewKVStore(db)
		kvstore.Get(snapshotBlockHeader.Hash().Bytes(), &snapshotBlock)
		snapshotBlock.Children = []common.Hash{headBlock.Hash()}
		err = kvstore.Put(snapshotBlockHeader.Hash().Bytes(), snapshotBlock)
		if err != nil {
			return nil, nil, err
		}

		lastCC = tailBlock
	}

	return snapshotBlockHeader, lastCC, nil
}

// ValidateSnapshot validates the snapshot using a temporary database
func ValidateSnapshot(snapshotFilePath, chainImportDirPath, chainCorrectionPath string) (*core.BlockHeader, error) {
	logger.Printf("Verifying snapshot: %v", snapshotFilePath)

	tmpdbRoot, err := ioutil.TempDir("", "tmpdb")
	if err != nil {
		log.Panicf("Failed to create temporary db for snapshot verification: %v", err)
	}
	mainTmpDBPath := path.Join(tmpdbRoot, "main")
	refTmpDBPath := path.Join(tmpdbRoot, "ref")
	defer func() {
		os.RemoveAll(mainTmpDBPath)
		os.RemoveAll(refTmpDBPath)
	}()

	tmpdb, err := backend.NewLDBDatabase(mainTmpDBPath, refTmpDBPath, 256, 0)

	snapshotBlockHeader, metadata, err := loadSnapshot(snapshotFilePath, tmpdb)
	if err != nil {
		return nil, err
	}
	logger.Printf("Snapshot verified.")

	// load previous chain, if any
	err = loadPrevChain(chainImportDirPath, snapshotBlockHeader, metadata, nil, tmpdb)
	if err != nil {
		return nil, err
	}

	// load chain correction, if any
	if len(chainCorrectionPath) != 0 {
		headBlock, _, err := LoadChainCorrection(chainCorrectionPath, snapshotBlockHeader, metadata, nil, tmpdb, nil)
		if err != nil {
			return nil, err
		}

		snapshotBlock := core.ExtendedBlock{}
		kvstore := kvstore.NewKVStore(tmpdb)
		kvstore.Get(snapshotBlockHeader.Hash().Bytes(), &snapshotBlock)
		snapshotBlock.Children = []common.Hash{headBlock.Hash()}
		err = kvstore.Put(snapshotBlockHeader.Hash().Bytes(), snapshotBlock)
		if err != nil {
			return nil, err
		}
	}

	return snapshotBlockHeader, nil
}

func loadSnapshot(snapshotFilePath string, db database.Database) (*core.BlockHeader, *core.SnapshotMetadata, error) {
	snapshotFile, err := os.Open(snapshotFilePath)
	if err != nil {
		return nil, nil, err
	}
	defer snapshotFile.Close()

	kvstore := kvstore.NewKVStore(db)

	// ------------------------------ Load State ------------------------------ //

	snapshotVersion := uint(1)
	snapshotHeader := &core.SnapshotHeader{}
	err = core.ReadRecord(snapshotFile, snapshotHeader)
	if err != nil || snapshotHeader.Magic != core.SnapshotHeaderMagic { // older version, reset snapshotFile
		snapshotFile.Seek(0, 0)
	} else {
		snapshotVersion = snapshotHeader.Version
	}

	logger.Infof("Reading snapshot header, version: %v, magic: %v", snapshotVersion, snapshotHeader.Magic)

	lastCheckpoint := core.LastCheckpoint{}
	if snapshotVersion >= 2 {
		err = core.ReadRecord(snapshotFile, &lastCheckpoint)
		if err != nil {
			return nil, nil, fmt.Errorf("Failed to load snapshot last checkpoint, %v", err)
		}

		ckb := core.Block{
			BlockHeader: lastCheckpoint.CheckpointHeader,
		}
		eckb := core.ExtendedBlock{
			Block:  &ckb,
			Status: core.BlockStatusTrusted, // HCC links between all three blocks
		}
		ckbHash := ckb.BlockHeader.Hash()

		existingCkbExt := core.ExtendedBlock{}
		if kvstore.Get(ckbHash[:], &existingCkbExt) != nil {
			logger.Infof("Saving the last checkpoint block: %v", ckbHash.Hex())
			err = kvstore.Put(ckbHash[:], &eckb)
			if err != nil {
				logger.Panicf("Failed to save the last checkpoint: %v, err: %v", ckbHash.Hex(), err)
			}
		}

		for _, intermediateHeader := range lastCheckpoint.IntermediateHeaders {
			ibHash := intermediateHeader.Hash()
			eib := core.ExtendedBlock{
				Block: &core.Block{BlockHeader: intermediateHeader},
			}
			existingEib := core.ExtendedBlock{}
			if kvstore.Get(ibHash[:], &existingEib) != nil {
				logger.Debugf("Saving intermediate blocks: %v", ibHash.Hex())
				err = kvstore.Put(ibHash[:], &eib)
				if err != nil {
					logger.Panicf("Failed to save ntermediate block: %v, err: %v", ibHash.Hex(), err)
				}
			}
		}
	}

	metadata := core.SnapshotMetadata{}
	err = core.ReadRecord(snapshotFile, &metadata)
	if err != nil {
		return nil, nil, fmt.Errorf("Failed to load snapshot metadata, %v", err)
	}

	sv, _, err := loadState(snapshotFile, db)
	if err != nil {
		return nil, nil, err
	}

	// ----------------------------- Validity Checks -------------------------- //

	if err = checkSnapshot(sv, &metadata, db); err != nil {
		return nil, nil, fmt.Errorf("Snapshot state validation failed: %v", err)
	}

	// --------------------- Save Proofs and Tail Blocks  --------------------- //

	for _, blockTrio := range metadata.ProofTrios {
		blockTrioKey := []byte(core.BlockTrioStoreKeyPrefix + strconv.FormatUint(blockTrio.First.Header.Height, 10))
		err = kvstore.Put(blockTrioKey, blockTrio)
		if err != nil {
			logger.Panicf("Failed to save ProofTrios: err: %v", err)
		}
	}

	secondBlockHeader := saveTailBlocks(&metadata, sv, kvstore)

	// ----------------------------- More Validity Checks -------------------------- //

	if snapshotVersion >= 2 {
		if err = checkLastCheckpoint(sv, secondBlockHeader, &lastCheckpoint, db); err != nil {
			return nil, nil, fmt.Errorf("Snapshot last checkpoint validation failed: %v", err)
		}
	}

	return secondBlockHeader, &metadata, nil
}

func LoadChainCorrection(chainImportDirPath string, snapshotBlockHeader *core.BlockHeader, metadata *core.SnapshotMetadata, chain *blockchain.Chain, db database.Database, ledger *ledger.Ledger) (headBlock, tailBlock *core.ExtendedBlock, err error) {
	chainFile, err := os.Open(chainImportDirPath)
	if err != nil {
		return
	}
	defer chainFile.Close()

	kvstore := kvstore.NewKVStore(db)

	var count uint64
	var prevBlock *core.ExtendedBlock
	blockStack := make([]*core.ExtendedBlock, 0)
	for {
		backupBlock := &core.BackupBlock{}
		err := core.ReadRecord(chainFile, backupBlock)
		if err != nil {
			if err == io.EOF {
				if prevBlock.Height != snapshotBlockHeader.Height+1 {
					return nil, nil, fmt.Errorf("Chain's head block height: %v, snapshot's height: %v", prevBlock.Height, snapshotBlockHeader.Height)
				}
				break
			}
			return nil, nil, fmt.Errorf("Failed to read backup record, %v", err)
		}
		block := backupBlock.Block

		if count == 0 {
			tailBlock = block
		}

		if block.Height <= snapshotBlockHeader.Height {
			return nil, nil, fmt.Errorf("Block height is %v, must be > than snapshot height %v", block.Height, snapshotBlockHeader.Height)
		}

		blockHash := block.Hash()

		if prevBlock != nil {
			// check chaining
			if block.Height != prevBlock.Height-1 {
				return nil, nil, fmt.Errorf("Block height: %v, prev block height: %v", block.Height, prevBlock.Height)
			}
			if prevBlock.Parent != blockHash {
				return nil, nil, fmt.Errorf("Block at height %v has invalid parent %v vs %v", prevBlock.Height, prevBlock.Parent, blockHash)
			}
		}

		if chain != nil {
			if block.ChainID != chain.ChainID {
				return nil, nil, errors.Errorf("ChainID mismatch: block.ChainID(%s) != %s", block.ChainID, chain.ChainID)
			}
			existingBlock := core.ExtendedBlock{}
			if kvstore.Get(blockHash[:], &existingBlock) != nil {
				block.Status = core.BlockStatusTrusted
				err = kvstore.Put(blockHash[:], block)
				if err != nil {
					return nil, nil, err
				}
				chain.AddBlockByHeightIndex(block.Height, blockHash)
				chain.AddTxsToIndex(block, true)
			} else {
				existingBlock.Txs = block.Txs
				existingBlock.Status = core.BlockStatusTrusted
				err = kvstore.Put(blockHash[:], existingBlock)
				if err != nil {
					return nil, nil, err
				}
				chain.AddBlockByHeightIndex(block.Height, blockHash)
				chain.AddTxsToIndex(block, true)
			}
		}

		count++
		prevBlock = block
		blockStack = append(blockStack, block)
	}

	if ledger != nil {
		for {
			num := len(blockStack)
			if num == 0 {
				break
			}
			block := blockStack[num-1]
			blockStack = blockStack[:num-1]
			parent, _ := chain.FindBlock(block.Parent)

			result := ledger.ResetState(parent.Height, parent.StateHash)
			if result.IsError() {
				return nil, nil, fmt.Errorf("%v", result.String())
			}

			_, result = ledger.ApplyBlockTxsForChainCorrection(block.Block)
			if result.IsError() {
				return nil, nil, fmt.Errorf("%v", result.String())
			}
		}
	}

	headBlock = prevBlock
	return
}

func loadPrevChain(chainImportDirPath string, snapshotBlockHeader *core.BlockHeader, metadata *core.SnapshotMetadata, chain *blockchain.Chain, db database.Database) error {
	if len(chainImportDirPath) != 0 {
		if _, err := os.Stat(chainImportDirPath); !os.IsNotExist(err) {
			fileInfos, err := ioutil.ReadDir(chainImportDirPath)
			if err != nil {
				return fmt.Errorf("Failed to read chain import directory %v: %v", chainImportDirPath, err)
			}

			var chainFileNames []string
			for _, fileInfo := range fileInfos {
				chainFileNames = append(chainFileNames, fileInfo.Name())
			}

			sort.Slice(chainFileNames, func(i, j int) bool {
				start1, _ := getChainBoundary(chainFileNames[i])
				start2, _ := getChainBoundary(chainFileNames[j])
				return start1 > start2
			})

			var blockEnd uint64
			var prevBlock *core.ExtendedBlock
			for _, fileName := range chainFileNames {
				start, end := getChainBoundary(fileName)
				if start > snapshotBlockHeader.Height {
					continue
				}
				if end < snapshotBlockHeader.Height {
					if end != blockEnd {
						return fmt.Errorf("Missing chain file ending at height %v", blockEnd)
					}
				}

				chainFilePath := path.Join(chainImportDirPath, fileName)
				prevBlock, err = loadChainSegment(chainFilePath, start, end, prevBlock, snapshotBlockHeader, metadata, chain, db)
				if err != nil {
					return err
				}
				blockEnd = start - 1
			}

			start, _ := getChainBoundary(chainFileNames[len(chainFileNames)-1])
			if prevBlock.Height != start {
				return fmt.Errorf("Chain loading started at height %v, but should start at height %v", prevBlock.Height, start)
			}

			logger.Printf("Chain loaded successfully.")
		}
	}
	return nil
}

func loadChainSegment(filePath string, start, end uint64, prevBlock *core.ExtendedBlock, snapshotBlockHeader *core.BlockHeader, metadata *core.SnapshotMetadata, chain *blockchain.Chain, db database.Database) (*core.ExtendedBlock, error) {
	file, err := os.Open(filePath)
	if err != nil {
		return nil, err
	}
	defer file.Close()

	kvstore := kvstore.NewKVStore(db)

	var count uint64
	var proofTrio, prevTrio core.SnapshotBlockTrio
	for {
		backupBlock := &core.BackupBlock{}
		err := core.ReadRecord(file, backupBlock)
		if err != nil {
			if err == io.EOF {
				break
			}
			return nil, fmt.Errorf("Failed to read backup record, %v", err)
		}
		block := backupBlock.Block

		if count == 0 {
			if block.Height != end {
				return nil, fmt.Errorf("Last block height doesn't match, %v : %v", block.Height, end)
			}
		}

		if block.Height > snapshotBlockHeader.Height {
			count++
			continue
		}

		// check block itself
		var provenValSet *core.ValidatorSet
		if block.Height == core.GenesisBlockHeight {
			provenValSet, err = checkGenesisBlock(block.BlockHeader, db)
			if err != nil {
				return nil, err
			}
		} else {
			if chain != nil {
				if res := block.Validate(chain.ChainID); res.IsError() {
					return nil, fmt.Errorf("Block %v's header is invalid, %v", block.Height, res)
				}
			}

			for {
				proofTrio = metadata.ProofTrios[len(metadata.ProofTrios)-1]
				if proofTrio.First.Header.Height+2 <= block.Height || len(metadata.ProofTrios) == 1 {
					break
				}
				provenValSet = nil
				metadata.ProofTrios = metadata.ProofTrios[:len(metadata.ProofTrios)-1]
				prevTrio = proofTrio
			}

			if provenValSet == nil {
				if proofTrio.First.Header.Height == core.GenesisBlockHeight {
					provenValSet, err = checkGenesisBlock(proofTrio.Second.Header, db)
				} else {
					provenValSet, err = getValidatorSetFromVCPProof(proofTrio.First.Header.StateHash, &proofTrio.First.Proof)
				}
				if err != nil {
					return nil, fmt.Errorf("Failed to retrieve validator set from VCP proof: %v", err)
				}
			}
		}

		// check votes
		if err := validateVotes(provenValSet, block.BlockHeader, backupBlock.Votes); err != nil {
			return nil, fmt.Errorf("Failed to validate voteSet, %v", err)
		}

		blockHash := block.Hash()

		// check against snapshot block
		if block.Height == snapshotBlockHeader.Height {
			if blockHash != snapshotBlockHeader.Hash() {
				return nil, fmt.Errorf("Chain loading reached snapshot block, but block hash doesn't match, %v : %v", blockHash, snapshotBlockHeader.Hash())
			}
		} else {
			// check chaining
			if block.Height != prevBlock.Height-1 {
				return nil, fmt.Errorf("Block height missing at %v", prevBlock.Height-1)
			}
			if prevBlock.Parent != blockHash {
				return nil, fmt.Errorf("Block at height %v has invalid parent %v vs %v", prevBlock.Height, prevBlock.Parent, blockHash)
			}

			// check against genesis block
			if block.Height == core.GenesisBlockHeight {
				_, err := checkGenesisBlock(block.BlockHeader, db)
				if err != nil {
					return nil, err
				}
			}
		}

		if chain != nil {
			if block.ChainID != chain.ChainID {
				return nil, errors.Errorf("ChainID mismatch: block.ChainID(%s) != %s", block.ChainID, chain.ChainID)
			}
			existingBlock := core.ExtendedBlock{}
			if kvstore.Get(blockHash[:], &existingBlock) != nil {
				err = kvstore.Put(blockHash[:], block)
				if err != nil {
					return nil, err
				}
				chain.AddBlockByHeightIndex(block.Height, blockHash)
				chain.AddTxsToIndex(block, true)
			} else {
				if block.Height == core.GenesisBlockHeight+1 || block.Height == snapshotBlockHeader.Height || block.Height == snapshotBlockHeader.Height-1 || block.Height == prevTrio.First.Header.Height {
					existingBlock.Txs = block.Txs
					existingBlock.HasValidatorUpdate = true
					err = kvstore.Put(blockHash[:], existingBlock)
					if err != nil {
						return nil, err
					}
					chain.AddBlockByHeightIndex(block.Height, blockHash)
					chain.AddTxsToIndex(block, true)
				}
			}
		}

		count++
		prevBlock = block
	}

	if prevBlock == nil {
		return nil, fmt.Errorf("Empty chain file for height %v to %v", start, end)
	}
	if prevBlock.Height != start {
		return nil, fmt.Errorf("Chain file for height %v to %v has first block height %v", start, end, prevBlock.Height)
	}
	if count != end-start+1 {
		return nil, fmt.Errorf("Expect %v blocks, but actually got %v", end-start+1, count)
	}

	return prevBlock, nil
}

func getChainBoundary(filename string) (start, end uint64) {
	filename = filename[len("theta_chain-"):]
	idx := strings.Index(filename, "-")
	startStr := filename[:idx]
	start, _ = strconv.ParseUint(startStr, 10, 64)
	filename = filename[idx+1:]
	filename = filename[:strings.Index(filename, "-")]
	end, _ = strconv.ParseUint(filename, 10, 64)
	return
}

func loadState(file *os.File, db database.Database) (*state.StoreView, common.Hash, error) {
	var hash common.Hash
	var sv *state.StoreView
	var account *types.Account
	svStack := make(SVStack, 0)
	for {
		record := core.SnapshotTrieRecord{}
		err := core.ReadRecord(file, &record)
		if err != nil {
			if err == io.EOF {
				if svStack.peek() != nil {
					return nil, common.Hash{}, fmt.Errorf("Still some storeview unhandled")
				}
				break
			}
			return nil, common.Hash{}, fmt.Errorf("Failed to read snapshot record, %v", err)
		}

		if bytes.Equal(record.K, []byte{core.SVStart}) {
			height := core.Bytestoi(record.V)
			sv := state.NewStoreView(height, common.Hash{}, db)
			svStack = svStack.push(sv)
		} else if bytes.Equal(record.K, []byte{core.SVEnd}) {
			svStack, sv = svStack.pop()
			if sv == nil {
				return nil, common.Hash{}, fmt.Errorf("Missing storeview to handle")
			}
			height := core.Bytestoi(record.V)
			if height != sv.Height() {
				return nil, common.Hash{}, fmt.Errorf("Storeview start and end heights don't match")
			}
			hash = sv.Save()

			if svStack.peek() != nil && height == svStack.peek().Height() {
				// it's a storeview for account storage, verify account
				if account.Root != hash {
					return nil, common.Hash{}, fmt.Errorf("Account storage root doesn't match")
				}
			}
			account = nil
		} else {
			sv := svStack.peek()
			if sv == nil {
				return nil, common.Hash{}, fmt.Errorf("Missing storeview to handle")
			}
			sv.Set(record.K, record.V)

			if account == nil {
				if bytes.HasPrefix(record.K, []byte("ls/a")) {
					acct := &types.Account{}
					err = types.FromBytes([]byte(record.V), acct)
					if err != nil {
						return nil, common.Hash{}, fmt.Errorf("Failed to parse account, %v", err)
					}
					if acct.Root != (common.Hash{}) {
						account = acct
					}
				}
			}
		}
	}

	return sv, hash, nil
}

func checkLastCheckpoint(sv *state.StoreView, snapshotBlockHeader *core.BlockHeader, lastCheckpoint *core.LastCheckpoint, db database.Database) error {
	if snapshotBlockHeader == nil {
		return fmt.Errorf("The snapshot block header is nil")
	}

	lastCheckpointHeader := lastCheckpoint.CheckpointHeader
	if lastCheckpointHeader == nil {
		return fmt.Errorf("The last checkpoint header is nil")
	}

	// Verify that the snapshot block is a descendent of the last checkpoint
	store := kvstore.NewKVStore(db)
	lastCheckpointHash := lastCheckpointHeader.Hash()
	snapshotBlockHash := snapshotBlockHeader.Hash()

	isDescendent := false
	hash := snapshotBlockHash
	for i := int64(0); i < common.CheckpointInterval; i++ {
		if hash == lastCheckpointHash {
			isDescendent = true
			break
		}

		var block core.ExtendedBlock
		err := store.Get(hash[:], &block)
		if err != nil {
			return fmt.Errorf("Failed to find block when verifying the last checkpoint, block hash: %v", hash.Hex())
		}
		hash = block.Parent
	}

	if !isDescendent {
		return fmt.Errorf("Snapshot block %v is not a descendant of the last checkpoint %v",
			snapshotBlockHash.Hex(), lastCheckpointHash.Hex())
	}

	return nil
}

func checkSnapshot(sv *state.StoreView, metadata *core.SnapshotMetadata, db database.Database) error {
	tailTrio := &metadata.TailTrio
	secondBlock := tailTrio.Second.Header
	expectedStateHash := sv.Hash()
	if bytes.Compare(expectedStateHash.Bytes(), secondBlock.StateHash.Bytes()) != 0 {
		return fmt.Errorf("StateHash not matching: %v vs %s",
			expectedStateHash.Hex(), secondBlock.StateHash.Hex())
	}

	var provenValSet *core.ValidatorSet
	var err error
	if secondBlock.Height != core.GenesisBlockHeight {
		provenValSet, err = checkProofTrios(metadata.ProofTrios, db)
		if err != nil {
			return err
		}
	}

	err = checkTailTrio(sv, provenValSet, tailTrio)
	if err != nil {
		return err
	}

	return nil
}

func checkProofTrios(proofTrios []core.SnapshotBlockTrio, db database.Database) (*core.ValidatorSet, error) {
	logger.Debugf("Check validator set change proofs...")

	var provenValSet *core.ValidatorSet // the proven validator set so far
	var err error
	for idx, blockTrio := range proofTrios {
		first := blockTrio.First
		second := blockTrio.Second
		third := blockTrio.Third
		if idx == 0 {
			// special handling for the genesis block
			provenValSet, err = checkGenesisBlock(second.Header, db)
			if err != nil {
				return nil, fmt.Errorf("Invalid genesis block: %v", err)
			}
		} else {
			if second.Header.Parent != first.Header.Hash() || third.Header.Parent != second.Header.Hash() {
				return nil, fmt.Errorf("block trio has invalid Parent link")
			}

			if second.Header.HCC.BlockHash != first.Header.Hash() || third.Header.HCC.BlockHash != second.Header.Hash() {
				return nil, fmt.Errorf("block trio has invalid HCC link: %v, %v; %v, %v", first.Header.Hash(), second.Header.HCC.BlockHash,
					second.Header.Hash(), third.Header.HCC.BlockHash)
			}

			// third.Header.HCC.Votes contains the votes for the second block in the trio
			if err := validateVotes(provenValSet, second.Header, third.Header.HCC.Votes); err != nil {
				return nil, fmt.Errorf("Failed to validate voteSet, %v", err)
			}
			provenValSet, err = getValidatorSetFromVCPProof(first.Header.StateHash, &first.Proof)
			if err != nil {
				return nil, fmt.Errorf("Failed to retrieve validator set from VCP proof: %v", err)
			}
		}

		logger.Debugf("Block height: %v, Currently proven validator set: %v", first.Header.Height, provenValSet)
	}

	return provenValSet, nil
}

func checkTailTrio(sv *state.StoreView, provenValSet *core.ValidatorSet, tailTrio *core.SnapshotBlockTrio) error {
	second := &tailTrio.Second
	third := &tailTrio.Third

	if second.Header.Height == core.GenesisBlockHeight {
		_, err := checkGenesisBlock(second.Header, sv.GetDB())
		if err != nil {
			return err
		}
	} else {
		validateVotes(provenValSet, third.Header, third.VoteSet)
		retrievedValSet := getValidatorSetFromSV(sv)
		if !provenValSet.Equals(retrievedValSet) {
			return fmt.Errorf("The latest proven and retrieved validator set does not match")
		}
	}

	return nil
}

func checkGenesisBlock(block *core.BlockHeader, db database.Database) (*core.ValidatorSet, error) {
	if block.Height != core.GenesisBlockHeight {
		return nil, fmt.Errorf("Invalid genesis block height: %v", block.Height)
	}

	var expectedGenesisHash string
	if block.ChainID == core.MainnetChainID {
		expectedGenesisHash = core.MainnetGenesisBlockHash
	} else {
		expectedGenesisHash = viper.GetString(common.CfgGenesisHash)
	}

	// logger.Infof("Expected genesis hash: %v", expectedGenesisHash)
	// logger.Infof("Acutal   genesis hash: %v", block.Hash().Hex())

	if block.Hash() != common.HexToHash(expectedGenesisHash) {
		return nil, fmt.Errorf("Genesis block hash mismatch, expected: %v, calculated: %v",
			expectedGenesisHash, block.Hash().Hex())
	}

	// now that the block hash matches with the expected genesis block hash,
	// the block and its state trie is considerred valid. We can retrieve the
	// genesis validator set from its state trie
	gsv := state.NewStoreView(block.Height, block.StateHash, db)

	genesisValidatorSet := getValidatorSetFromSV(gsv)

	return genesisValidatorSet, nil
}

func getValidatorSetFromVCPProof(stateHash common.Hash, recoverredVp *core.VCPProof) (*core.ValidatorSet, error) {
	serializedVCP, _, err := trie.VerifyProof(stateHash, state.ValidatorCandidatePoolKey(), recoverredVp)
	if err != nil {
		return nil, err
	}

	vcp := &core.ValidatorCandidatePool{}
	err = rlp.DecodeBytes(serializedVCP, vcp)
	if err != nil {
		return nil, err
	}
	return consensus.SelectTopStakeHoldersAsValidators(vcp), nil
}

func getValidatorSetFromSV(sv *state.StoreView) *core.ValidatorSet {
	vcp := sv.GetValidatorCandidatePool()
	return consensus.SelectTopStakeHoldersAsValidators(vcp)
}

func validateVotes(validatorSet *core.ValidatorSet, block *core.BlockHeader, voteSet *core.VoteSet) error {
	if !validatorSet.HasMajority(voteSet) {
		return fmt.Errorf("block doesn't have majority votes")
	}
	for _, vote := range voteSet.Votes() {
		res := vote.Validate()
		if !res.IsOK() {
			return fmt.Errorf("vote is not valid, %v", res)
		}
		if vote.Block != block.Hash() {
			return fmt.Errorf("vote is not for corresponding block")
		}
		_, err := validatorSet.GetValidator(vote.ID)
		if err != nil {
			return fmt.Errorf("can't find validator for vote")
		}
	}
	return nil
}

func saveTailBlocks(metadata *core.SnapshotMetadata, sv *state.StoreView, kvstore store.Store) *core.BlockHeader {
	tailBlockTrio := &metadata.TailTrio
	firstBlock := core.Block{BlockHeader: tailBlockTrio.First.Header}
	secondBlock := core.Block{BlockHeader: tailBlockTrio.Second.Header}
	hl := sv.GetStakeTransactionHeightList()

	if secondBlock.Height != core.GenesisBlockHeight {
		firstExt := &core.ExtendedBlock{
			Block:              &firstBlock,
			Status:             core.BlockStatusTrusted, // HCC links between all three blocks
			Children:           []common.Hash{secondBlock.Hash()},
			HasValidatorUpdate: hl.Contains(firstBlock.Height),
		}
		firstBlockHash := firstBlock.BlockHeader.Hash()

		existingFirstExt := core.ExtendedBlock{}
		if kvstore.Get(firstBlockHash[:], &existingFirstExt) != nil {
<<<<<<< HEAD
			logger.Infof("Saving the the first snapshot tail block: %v", firstBlockHash.Hex())
			err := kvstore.Put(firstBlockHash[:], &firstExt)
			if err != nil {
				logger.Panicf("Failed to save the first snapshot tail block: %v, err: %v", firstBlockHash.Hex(), err)
=======
			err := kvstore.Put(firstBlockHash[:], firstExt)
			if err != nil {
				logger.Panic(err)
>>>>>>> 46d67afc
			}
		}
	}

	secondExt := &core.ExtendedBlock{
		Block:              &secondBlock,
		Status:             core.BlockStatusTrusted,
		Children:           []common.Hash{},
		HasValidatorUpdate: hl.Contains(secondBlock.Height),
	}
	secondBlockHash := secondBlock.BlockHeader.Hash()

	existingSecondExt := core.ExtendedBlock{}
	if kvstore.Get(secondBlockHash[:], &existingSecondExt) != nil {
<<<<<<< HEAD
		logger.Infof("Saving the the second snapshot tail block: %v", secondBlockHash.Hex())
		err := kvstore.Put(secondBlockHash[:], &secondExt)
		if err != nil {
			logger.Panicf("Failed to save the second snapshot tail block: %v, err: %v", secondBlockHash.Hex(), err)
=======
		err := kvstore.Put(secondBlockHash[:], secondExt)
		if err != nil {
			logger.Panic(err)
>>>>>>> 46d67afc
		}
	}

	if secondExt.Height != core.GenesisBlockHeight && secondExt.HasValidatorUpdate {
		// TODO: this would lead to mismatch between the proven and retrieved validator set,
		//       need to handle this case properly
		logger.Warnf("The second block in the tail trio contains validator update, may cause valSet mismatch, height: %v", secondBlock.Height)
	}

	return secondBlock.BlockHeader
}<|MERGE_RESOLUTION|>--- conflicted
+++ resolved
@@ -826,16 +826,10 @@
 
 		existingFirstExt := core.ExtendedBlock{}
 		if kvstore.Get(firstBlockHash[:], &existingFirstExt) != nil {
-<<<<<<< HEAD
 			logger.Infof("Saving the the first snapshot tail block: %v", firstBlockHash.Hex())
 			err := kvstore.Put(firstBlockHash[:], &firstExt)
 			if err != nil {
 				logger.Panicf("Failed to save the first snapshot tail block: %v, err: %v", firstBlockHash.Hex(), err)
-=======
-			err := kvstore.Put(firstBlockHash[:], firstExt)
-			if err != nil {
-				logger.Panic(err)
->>>>>>> 46d67afc
 			}
 		}
 	}
@@ -850,16 +844,10 @@
 
 	existingSecondExt := core.ExtendedBlock{}
 	if kvstore.Get(secondBlockHash[:], &existingSecondExt) != nil {
-<<<<<<< HEAD
 		logger.Infof("Saving the the second snapshot tail block: %v", secondBlockHash.Hex())
 		err := kvstore.Put(secondBlockHash[:], &secondExt)
 		if err != nil {
 			logger.Panicf("Failed to save the second snapshot tail block: %v, err: %v", secondBlockHash.Hex(), err)
-=======
-		err := kvstore.Put(secondBlockHash[:], secondExt)
-		if err != nil {
-			logger.Panic(err)
->>>>>>> 46d67afc
 		}
 	}
 
